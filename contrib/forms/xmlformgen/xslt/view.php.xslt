--- conflicted
+++ resolved
@@ -34,11 +34,8 @@
 require_once($GLOBALS['srcdir'].'/options.inc.php');
 /* note that we cannot include options_listadd.inc here, as it generates code before the <html> tag */
 
-<<<<<<< HEAD
+use OpenEMR\Common\Acl\AclMain;
 use OpenEMR\Core\Header;
-=======
-use OpenEMR\Common\Acl\AclMain;
->>>>>>> d97d47cb
 
 ]]></xsl:text>
 <!-- These templates generate PHP code -->
