--- conflicted
+++ resolved
@@ -125,9 +125,6 @@
      */
     public function addData($newData)
     {
-<<<<<<< HEAD
-        $this->data[] = $newData;
-=======
         $count = count($this->data);
         $limit = min(0, $this->getPagination()->getLimit());
         if ($limit === 0 || $count < $this->getPagination()->getLimit()) {
@@ -138,7 +135,6 @@
             // this facilitates our pagination logic in the service layer
             $this->getPagination()->setHasMoreData(true);
         }
->>>>>>> 48253fe7
     }
 
     /**
