--- conflicted
+++ resolved
@@ -17,30 +17,18 @@
 <nav class="w-100 m-3">
     <ul class="nav nav-tabs">
         <?php
-<<<<<<< HEAD
-        if (acl_check('admin', 'batchcom')) { ?>
+        if (AclMain::aclCheckCore('admin', 'batchcom')) { ?>
             <li class="nav-item" role="presentation" title="<?php echo xla('BatchCom'); ?>">
                 <a class="nav-link text-body" href="<?php echo $GLOBALS['rootdir']; ?>/batchcom/batchcom.php">
-=======
-        if (AclMain::aclCheckCore('admin', 'batchcom')) { ?>
-            <li role="presentation" title="<?php echo xla('BatchCom'); ?>">
-                <a href="<?php echo $GLOBALS['rootdir']; ?>/batchcom/batchcom.php">
->>>>>>> d97d47cb
                     <?php echo xlt('BatchCom'); ?>
                 </a>
             </li>
             <?php
         }
 
-<<<<<<< HEAD
-        if (acl_check('admin', 'notification')) { ?>
+        if (AclMain::aclCheckCore('admin', 'notification')) { ?>
             <li class="nav-item" role="presentation" title="<?php echo xla('SMS Notification'); ?>">
                 <a class="nav-link text-body" href="<?php echo $GLOBALS['rootdir']; ?>/batchcom/smsnotification.php">
-=======
-        if (AclMain::aclCheckCore('admin', 'notification')) { ?>
-            <li role="presentation" title="<?php echo xla('SMS Notification'); ?>">
-                <a href="<?php echo $GLOBALS['rootdir']; ?>/batchcom/smsnotification.php">
->>>>>>> d97d47cb
                     <?php echo xlt('SMS Notification'); ?>
                 </a>
             </li>
